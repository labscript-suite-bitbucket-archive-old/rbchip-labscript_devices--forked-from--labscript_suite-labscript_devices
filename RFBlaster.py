#####################################################################
#                                                                   #
# RFblaster.py                                                      #
#                                                                   #
# Copyright 2013, Monash University                                 #
#                                                                   #
# This file is part of labscript_devices, in the labscript suite    #
# (see http://labscriptsuite.org), and is licensed under the        #
# Simplified BSD License. See the license.txt file in the root of   #
# the project for the full license.                                 #
#                                                                   #
#####################################################################
from __future__ import division, unicode_literals, print_function, absolute_import
from labscript_utils import PY2
if PY2:
    str = unicode

import os
from labscript import PseudoclockDevice, Pseudoclock, ClockLine, IntermediateDevice, DDS, config, startupinfo, LabscriptError, set_passed_properties
import numpy as np

from labscript_devices import BLACS_tab, runviewer_parser

from labscript_utils.setup_logging import setup_logging

# Define a RFBlasterPseudoclock that only accepts one child clockline
class RFBlasterPseudoclock(Pseudoclock):    
    def add_device(self, device):
        if isinstance(device, ClockLine):
            # only allow one child
            if self.child_devices:
                raise LabscriptError('The pseudoclock of the RFBlaster %s only supports 1 clockline, which is automatically created. Please use the clockline located at %s.clockline'%(self.parent_device.name, self.parent_device.name))
            Pseudoclock.add_device(self, device)
        else:
            raise LabscriptError('You have connected %s to %s (the Pseudoclock of %s), but %s only supports children that are ClockLines. Please connect your device to %s.clockline instead.'%(device.name, self.name, self.parent_device.name, self.name, self.parent_device.name))


class RFBlaster(PseudoclockDevice):
    description = 'RF Blaster Rev1.1'
    clock_limit = 500e3
    clock_resolution = 13.33333333333333333333e-9
    allowed_children = [RFBlasterPseudoclock]
    
    # TODO: find out what these actually are!
    trigger_delay = 873.75e-6
    wait_day = trigger_delay
    
    @set_passed_properties()
    def __init__(self, name, ip_address, trigger_device=None, trigger_connection=None):
        PseudoclockDevice.__init__(self, name, trigger_device, trigger_connection)
        self.BLACS_connection = ip_address
        
        # create Pseudoclock and clockline
        self._pseudoclock = RFBlasterPseudoclock('%s_pseudoclock'%name, self, 'clock') # possibly a better connection name than 'clock'?
        # Create the internal direct output clock_line
        self._clock_line = ClockLine('%s_clock_line'%name, self.pseudoclock, 'internal')
        # Create the internal intermediate device connected to the above clock line
        # This will have the DDSs of the RFBlaster connected to it
        self._direct_output_device = RFBlasterDirectOutputs('%s_direct_output_device'%name, self._clock_line)
    
    @property
    def pseudoclock(self):
        return self._pseudoclock
    
    @property
    def direct_outputs(self):
        return self._direct_output_device
    
    def add_device(self, device):
        if not self.child_devices and isinstance(device, Pseudoclock):
            PseudoclockDevice.add_device(self, device)
        elif isinstance(device, Pseudoclock):
            raise LabscriptError('The %s %s automatically creates a Pseudoclock because it only supports one. '%(self.description, self.name) +
                                 'Instead of instantiating your own Pseudoclock object, please use the internal' +
                                 ' one stored in %s.pseudoclock'%self.name)
        elif isinstance(device, DDS):
            #TODO: Defensive programming: device.name may not exist!
            raise LabscriptError('You have connected %s directly to %s, which is not allowed. You should instead specify the parent_device of %s as %s.direct_outputs'%(device.name, self.name, device.name, self.name))
        else:
            raise LabscriptError('You have connected %s (class %s) to %s, but %s does not support children with that class.'%(device.name, device.__class__, self.name, self.name))
        
        
    def generate_code(self, hdf5_file):
        from rfblaster import caspr
        import rfblaster.rfjuice
        rfjuice_folder = os.path.dirname(rfblaster.rfjuice.__file__)
        
        import rfblaster.rfjuice.const as c
        from rfblaster.rfjuice.cython.make_diff_table import make_diff_table
        from rfblaster.rfjuice.cython.compile import compileD
        # from rfblaster.rfjuice.compile import compileD
        import tempfile
        from subprocess import Popen, PIPE
        
        # Generate clock and save raw instructions to the h5 file:
        PseudoclockDevice.generate_code(self, hdf5_file)
        dtypes = [('time',float),('amp0',float),('freq0',float),('phase0',float),('amp1',float),('freq1',float),('phase1',float)]

        times = self.pseudoclock.times[self._clock_line]
        
        data = np.zeros(len(times),dtype=dtypes)
        data['time'] = times
        for dds in self.direct_outputs.child_devices:
            prefix, connection = dds.connection.split()
            data['freq%s'%connection] = dds.frequency.raw_output
            data['amp%s'%connection] = dds.amplitude.raw_output
            data['phase%s'%connection] = dds.phase.raw_output
        group = hdf5_file['devices'].create_group(self.name)
        group.create_dataset('TABLE_DATA',compression=config.compression, data=data)
        
        # Quantise the data and save it to the h5 file:
        quantised_dtypes = [('time',np.int64),
                            ('amp0',np.int32), ('freq0',np.int32), ('phase0',np.int32),
                            ('amp1',np.int32), ('freq1',np.int32), ('phase1',np.int32)]

        quantised_data = np.zeros(len(times),dtype=quantised_dtypes)
        quantised_data['time'] = np.array(c.tT*1e6*data['time']+0.5)
        for dds in range(2):
            # TODO: bounds checking
            # Adding 0.5 to each so that casting to integer rounds:
            quantised_data['freq%d'%dds] = np.array(c.fF*1e-6*data['freq%d'%dds] + 0.5)
            quantised_data['amp%d'%dds]  = np.array((2**c.bitsA - 1)*data['amp%d'%dds] + 0.5)
            quantised_data['phase%d'%dds] = np.array(c.pP*data['phase%d'%dds] + 0.5)
        group.create_dataset('QUANTISED_DATA',compression=config.compression, data=quantised_data)
        # Generate some assembly code and compile it to machine code:
        assembly_group = group.create_group('ASSEMBLY_CODE')
        binary_group = group.create_group('BINARY_CODE')
        diff_group = group.create_group('DIFF_TABLES')
        # When should the RFBlaster wait for a trigger?
        quantised_trigger_times = np.array([c.tT*1e6*t + 0.5 for t in self.trigger_times], dtype=np.int64)
        for dds in range(2):
            abs_table = np.zeros((len(times), 4),dtype=np.int64)
            abs_table[:,0] = quantised_data['time']
            abs_table[:,1] = quantised_data['amp%d'%dds]
            abs_table[:,2] = quantised_data['freq%d'%dds]
            abs_table[:,3] = quantised_data['phase%d'%dds]
            
            # split up the table into chunks delimited by trigger times:
            abs_tables = []
            for i, t in enumerate(quantised_trigger_times):
                subtable = abs_table[abs_table[:,0] >= t]
                try:
                    next_trigger_time = quantised_trigger_times[i+1]
                except IndexError:
                    # No next trigger time
                    pass
                else:
                    subtable = subtable[subtable[:,0] < next_trigger_time]
                subtable[:,0] -= t
                abs_tables.append(subtable)

            # convert to diff tables:
            diff_tables = [make_diff_table(tab) for tab in abs_tables]
            # Create temporary files, get their paths, and close them:
            with tempfile.NamedTemporaryFile(delete=False) as f:
                temp_assembly_filepath = f.name
            with tempfile.NamedTemporaryFile(delete=False) as f:
                temp_binary_filepath = f.name
                
            try:
                # Compile to assembly:
                with open(temp_assembly_filepath,'w') as assembly_file:
                    for i, dtab in enumerate(diff_tables):
                        compileD(dtab, assembly_file, init=(i == 0),
                                 jump_to_start=(i == 0),
                                 jump_from_end=False,
                                 close_end=(i == len(diff_tables) - 1),
                                 local_loop_pre = bytes(i) if PY2 else str(i),
                                 set_defaults = (i==0))
                # Save the assembly to the h5 file:
                with open(temp_assembly_filepath,) as assembly_file:
                    assembly_code = assembly_file.read()
                    assembly_group.create_dataset('DDS%d'%dds, data=assembly_code)
                    for i, diff_table in enumerate(diff_tables):
                        diff_group.create_dataset('DDS%d_difftable%d'%(dds,i), compression=config.compression, data=diff_table)
                # compile to binary:
                compilation = Popen([caspr,temp_assembly_filepath,temp_binary_filepath],
                                     stdout=PIPE, stderr=PIPE, cwd=rfjuice_folder,startupinfo=startupinfo)
                stdout, stderr = compilation.communicate()
                if compilation.returncode:
                    print(stdout)
                    raise LabscriptError('RFBlaster compilation exited with code %d\n\n'%compilation.returncode +
                                         'Stdout was:\n %s\n'%stdout + 'Stderr was:\n%s\n'%stderr)
                # Save the binary to the h5 file:
                with open(temp_binary_filepath,'rb') as binary_file:
                    binary_data = binary_file.read()
                # has to be numpy.string_ (string_ in this namespace,
                # imported from pylab) as python strings get stored
                # as h5py as 'variable length' strings, which 'cannot
                # contain embedded nulls'. Presumably our binary data
                # must contain nulls sometimes. So this crashes if we
                # don't convert to a numpy 'fixes length' string:
                binary_group.create_dataset('DDS%d'%dds, data=np.string_(binary_data))
            finally:
                # Delete the temporary files:
                os.remove(temp_assembly_filepath)
                os.remove(temp_binary_filepath)
                # print 'assembly:', temp_assembly_filepath
                # print 'binary for dds %d on %s:'%(dds,self.name), temp_binary_filepath

                
class RFBlasterDirectOutputs(IntermediateDevice):
    allowed_children = [DDS]
    clock_limit = RFBlaster.clock_limit
    description = 'RFBlaster Direct Outputs'
  
    def add_device(self, device):
        try:
            prefix, number = device.connection.split()
            assert int(number) in range(2)
            assert prefix == 'dds'
        except Exception:
            raise LabscriptError('invalid connection string. Please use the format \'dds n\' with n 0 or 1')
       
        if isinstance(device, DDS):
            # Check that the user has not specified another digital line as the gate for this DDS, that doesn't make sense.
            if device.gate is not None:
                raise LabscriptError('You cannot specify a digital gate ' +
                                     'for a DDS connected to %s. '% (self.name))
                                     
        IntermediateDevice.add_device(self, device)
        
        
        
from blacs.tab_base_classes import Worker, define_state
from blacs.tab_base_classes import MODE_MANUAL, MODE_TRANSITION_TO_BUFFERED, MODE_TRANSITION_TO_MANUAL, MODE_BUFFERED  
from blacs.device_base_class import DeviceTab


@BLACS_tab
class RFBlasterTab(DeviceTab):
    def initialise_GUI(self):
        # Capabilities 
        self.base_units =     {'freq':'Hz',        'amp':'%',         'phase':'Degrees'}
        self.base_min =       {'freq':500000,      'amp':0.0,         'phase':0}
        self.base_max =       {'freq':350000000.0, 'amp':99.99389648, 'phase':360}
        self.base_step =      {'freq':1000000,     'amp':1.0,         'phase':1}
        #TODO: Find out what the amp and phase precision is
        self.base_decimals =  {'freq':1,           'amp':3,           'phase':3}
        self.num_DDS = 2  

        # Create DDS Output objects
        dds_prop = {}
        for i in range(self.num_DDS): # 2 is the number of DDS outputs on this device
            dds_prop['dds %d'%i] = {}
            for subchnl in ['freq', 'amp', 'phase']:
                dds_prop['dds %d'%i][subchnl] = {'base_unit':self.base_units[subchnl],
                                                 'min':self.base_min[subchnl],
                                                 'max':self.base_max[subchnl],
                                                 'step':self.base_step[subchnl],
                                                 'decimals':self.base_decimals[subchnl]
                                                }
            dds_prop['dds %d'%i]['gate'] = {}
                
        # Create the output objects    
        self.create_dds_outputs(dds_prop)        
        # Create widgets for output objects
        dds_widgets,ao_widgets,do_widgets = self.auto_create_widgets()
        # and auto place the widgets in the UI
        self.auto_place_widgets(("DDS Outputs",dds_widgets))
        
        # Store the COM port to be used
        self.address = "http://" + str(self.BLACS_connection) + ":8080"
        
        # Create and set the primary worker
        self.create_worker("main_worker", RFBlasterWorker, {'address': self.address, 'num_DDS': self.num_DDS})
        self.primary_worker = "main_worker"

        # Set the capabilities of this device
        self.supports_remote_value_check(True)
        self.supports_smart_programming(False) 
    
    def get_child_from_connection_table(self, parent_device_name, port):
        # This is a direct output, let's search for it on the internal intermediate device called 
        # RFBlasterDirectOutputs
        if parent_device_name == self.device_name:
            device = self.connection_table.find_by_name(self.device_name)
            pseudoclock = device.child_list[list(device.child_list.keys())[0]] # there should always be one (and only one) child, the Pseudoclock
            clockline = pseudoclock.child_list[list(pseudoclock.child_list.keys())[0]] # there should always be one (and only one) child, the clockline
            direct_outputs = clockline.child_list[list(clockline.child_list.keys())[0]] # There should only be one child of this clock line, the direct outputs
            # look to see if the port is used by a child of the direct outputs
            return DeviceTab.get_child_from_connection_table(self, direct_outputs.name, port)
        else:
            # else it's a child of a DDS, so we can use the default behaviour to find the device
            return DeviceTab.get_child_from_connection_table(self, parent_device_name, port)
    
    # We override this because the RFBlaster doesn't really support remote_value_checking properly
    # Here we specifically do not program the device (it's slow!) nor do we update the last programmed value to the current
    # front panel state. This is because the remote value returned from the RFBlaster is always the last *manual* values programmed.
    @define_state(MODE_BUFFERED,False)
    def transition_to_manual(self,notify_queue,program=False):
        self.mode = MODE_TRANSITION_TO_MANUAL
        
        success = yield(self.queue_work(self._primary_worker,'transition_to_manual'))
        for worker in self._secondary_workers:
            transition_success = yield(self.queue_work(worker,'transition_to_manual'))
            if not transition_success:
                success = False
                # don't break here, so that as much of the device is returned to normal
        
        # Update the GUI with the final values of the run:
        for channel, value in self._final_values.items():
            if channel in self._AO:
                self._AO[channel].set_value(value,program=False)
            elif channel in self._DO:
                self._DO[channel].set_value(value,program=False)
            elif channel in self._DDS:
                self._DDS[channel].set_value(value,program=False)
        
        if success:
            notify_queue.put([self.device_name,'success'])
            self.mode = MODE_MANUAL
        else:
            notify_queue.put([self.device_name,'fail'])
            raise Exception('Could not transition to manual. You must restart this device to continue')
            
    
class MultiPartForm(object):
    """Accumulate the data to be used when posting a form."""

    def __init__(self):
        import uuid
        self.form_fields = []
        self.files = []
        self.boundary = uuid.uuid4().hex.encode('utf8')
    
    def get_content_type(self):
        return b'multipart/form-data; boundary=%s' % self.boundary

    def add_field(self, name, value):
        """Add a simple field to the form data."""
        self.form_fields.append((name.encode('utf8'), value.encode('utf8')))

    def add_file_content(self, fieldname, filename, body, mimetype=None):
        import mimetypes
        if not isinstance(body, bytes):
            raise TypeError('body must be bytes')
        if mimetype is None:
            mimetype = mimetypes.guess_type(filename)[0] or 'application/octet-stream'
        self.files.append((fieldname.encode('utf8'), filename.encode('utf8'),
                           mimetype.encode('utf8'), body))
    
    def tobytes(self):
        """Return a bytestring for the form data, including attached files."""
        all_lines = []
        part_boundary = b'--' + self.boundary
        
        for name, value in self.form_fields:
            lines = [part_boundary,
                     b'Content-Disposition: form-data; name="%s"' % name,
                     b'',
                     value]
            all_lines.extend(lines)
        
        for field_name, filename, content_type, body in self.files:
            lines = [part_boundary,
                     b'Content-Disposition: form-data; name="%s"; filename="%s"' % (field_name, filename),
                     b'Content-Type: %s' % content_type,
                     b'',
                     body]
            all_lines.extend(lines)
        
        # Closing boundary marker:
        lines = [b'--' + self.boundary + b'--',
                 b'']
        all_lines.extend(lines)
        return b'\r\n'.join(all_lines)


class RFBlasterWorker(Worker):

    def init(self):
        exec('from numpy import *', globals())
        global h5py; import labscript_utils.h5_lock, h5py
<<<<<<< HEAD
        global urllib2; import urllib2;
        global socket; import socket
        global re; import re
        self.timeout = 10   # How long do we wait until we assume that the RFBlaster is dead? (in seconds)
        self.retries = 3    # Retry attempts before (a) giving up, or (b) attempting to restart kloned (uniform timeout)
        p = re.compile('http://([0-9.]+):[0-9]+')
        m = p.match(self.address)
        self.ip = m.group(1)
        self.netlogger = setup_logging('rfBlaster_%s' % self.ip)
        self.netlogger.info('init: Started logging')

        # See if the RFBlaster answers
        self._connection_attempt = 1
        self._kloned_attempted = False
        self._connected = False
        while not self._connected:
            try:
                self.netlogger.info('init: Connection attempt %i.' % self._connection_attempt)
                urllib2.urlopen(self.address, timeout=self.timeout)
                self.netlogger.info('init: Connected!')
                self._connection_attempt = 1
                self._connected = True
                break
            except (urllib2.URLError, urllib2.httplib.BadStatusLine, urllib2.socket.error) as e:
                self.netlogger.warning('init: ' + str(e))
                if self._connection_attempt < self.retries:
                    self.netlogger.info('init: Connection failed. Trying again (%i more attempts remain).' % (self.retries - self._connection_attempt))
                    self._connection_attempt += 1
                elif not self._kloned_attempted:
                    self._kloned_attempted = True
                    self.netlogger.info('init: Connecting to %s to attempt kloned restart...' % self.ip)
                    self.restart_kloned()
                    self._connection_attempt = 1
                else:
                    self.netlogger.error('init: ' + str(e))
                    raise e

=======
        self.timeout = 30 #How long do we wait until we assume that the RFBlaster is dead? (in seconds)
    
        # See if the RFBlaster answers
        self.http_request()
        
>>>>>>> 1e898ac8
        self._last_program_manual_values = {}
        
    def restart_kloned(self, respawn_netcat=True):
        import time
        s = socket.socket(socket.AF_INET, socket.SOCK_STREAM)
        s.settimeout(self.timeout)
        self.netlogger.info('restart_kloned: Connecting to %s...' % self.ip)
        s.connect((self.ip, 8009))
        self.netlogger.info('restart_kloned: Connected!')
        if respawn_netcat:
            self.netlogger.info('restart_kloned: Respawning netcat...')
            s.sendall('nohup nc -l -p 8009 -e /bin/sh &')
            time.sleep(0.5)
        self.netlogger.info('restart_kloned: Trying to start/restart kloned...')
        s.sendall('./startup/klone_start.sh')
        time.sleep(0.5)
        s.shutdown(socket.SHUT_WR)
        self.netlogger.info('restart_kloned: Finished. Closing socket.')
        s.close()

    def program_manual(self,values):
        self._last_program_manual_values = values
        
        form = MultiPartForm()
        for i in range(self.num_DDS):
            # Program the frequency, amplitude and phase
            form.add_field("a_ch%d_in"%i,str(values['dds %d'%i]['amp']*values['dds %d'%i]['gate']))
            form.add_field("f_ch%d_in"%i,str(values['dds %d'%i]['freq']*1e-6)) # method expects MHz
            form.add_field("p_ch%d_in"%i,str(values['dds %d'%i]['phase']))
<<<<<<< HEAD
            
        form.add_field("set_dds", "Set device")
        # Build the request
        req = urllib2.Request(self.address)
        # raise Exception(form_values)
        body = str(form)
        req.add_header('Content-type', form.get_content_type())
        req.add_header('Content-length', len(body))
        req.add_data(body)

        # Make the request
        self._connection_attempt = 1
        self._kloned_attempted = False
        response = None
        while not isinstance(response, str):
            try:
                self.netlogger.info('program_manual: Connection attempt %i.' % self._connection_attempt)
                response = str(urllib2.urlopen(req, timeout=self.timeout).readlines())
                self.netlogger.info('program_manual: Connected!')
                break
            except (urllib2.URLError, urllib2.httplib.BadStatusLine, urllib2.socket.error) as e:
                self.netlogger.warning('program_manual: ' + str(e))
                if self._connection_attempt < self.retries:
                    self.netlogger.info('program_manual: Connection failed. Trying again (%i more attempts remain).' % (self.retries - self._connection_attempt))
                    self._connection_attempt += 1
                elif not self._kloned_attempted:
                    self._kloned_attempted = True
                    self.netlogger.info('program_manual: Connecting to %s to attempt kloned restart...' % self.ip)
                    self.restart_kloned()
                else:
                    self.netlogger.error('program_manual: ' + str(e))                    
                    raise e

        return_vals = self.get_web_values(response)        
=======
        
        form.add_field("set_dds", "Set device")

        return_vals = self.get_web_values(self.http_request(form))
            
>>>>>>> 1e898ac8
        return return_vals
        
    def transition_to_buffered(self,device_name,h5file,initial_values,fresh):
        with h5py.File(h5file,'r') as hdf5_file:
            group = hdf5_file['devices'][device_name]
            # Strip out the binary files and submit to the webserver
            form = MultiPartForm()
            self.final_values = {}
            finalfreq = zeros(self.num_DDS)
            finalamp = zeros(self.num_DDS)
            finalphase = zeros(self.num_DDS)
            for i in range(self.num_DDS):
                #Find the final value from the human-readable part of the h5 file to use for
                #the front panel values at the end
                self.final_values['dds %d'%i] = {'freq':group['TABLE_DATA']["freq%d"%i][-1],
                                                 'amp':group['TABLE_DATA']["amp%d"%i][-1]*100,
                                                 'phase':group['TABLE_DATA']["phase%d"%i][-1],
                                                 'gate':True
                                                }
                data = group['BINARY_CODE/DDS%d'%i].value
<<<<<<< HEAD
                form.add_file_content("pulse_ch%d"%i, "output_ch%d.bin"%i,data)
        form.add_field("upload_and_run", "Upload and start")

        # Build the request
        req = urllib2.Request(self.address)
        body = str(form)
        req.add_header('Content-type', form.get_content_type())
        req.add_header('Content-length', len(body))
        req.add_data(body)

        # Make the request
        self._connection_attempt = 1
        self._kloned_attempted = False
        response = None
        while not isinstance(response, str):        
            try:
                self.netlogger.info('transition_to_buffered: Connection attempt %i.' % self._connection_attempt)
                response = str(urllib2.urlopen(req, timeout=self.timeout).readlines())
                self.netlogger.info('transition_to_buffered: Connected!')
                break
            except (urllib2.URLError, urllib2.httplib.BadStatusLine, urllib2.socket.error) as e:
                self.netlogger.warning('transition_to_buffered: ' + str(e))
                if self._connection_attempt < self.retries:
                    self.netlogger.info('transition_to_buffered: Connection failed. Trying again (%i more attempts remain).' % (self.retries - self._connection_attempt))
                    self._connection_attempt += 1
                elif not self._kloned_attempted:
                    self._kloned_attempted = True
                    self.netlogger.info('transition_to_buffered: Connecting to %s to attempt kloned restart...' % self.ip)
                    self.restart_kloned()
                    self._connection_attempt = 1
                else:
                    self.netlogger.error('transition_to_buffered: ' + str(e))   
                    raise e

        post_buffered_web_vals = self.get_web_values(response)
=======
                form.add_file_content("pulse_ch%d"%i,"output_ch%d.bin"%i,data)
                
        form.add_field("upload_and_run","Upload and start")
        self.http_request(form)
>>>>>>> 1e898ac8
        return self.final_values
                 
    def abort_transition_to_buffered(self):
        # TODO: untested (this is probably wrong...)
        form = MultiPartForm()
<<<<<<< HEAD
        # Tell the RFBlaster to stop
        form.add_field("halt", "Halt execution")
        req = urllib2.Request(self.address)
        body = str(form)
        req.add_header('Content-type', form.get_content_type())
        req.add_header('Content-length', len(body))
        req.add_data(body)
        urllib2.urlopen(req,timeout=self.timeout)
=======
        #tell the rfblaster to stop
        form.add_field("halt","Halt execution")
        self.http_request(form)
>>>>>>> 1e898ac8
        return True
    
    def abort_buffered(self):
        form = MultiPartForm()
        # Tell the RFBlaster to stop
        form.add_field("halt","Halt execution")
        self.http_request(form)
        return True
     
    def transition_to_manual(self):
        # TODO: check that the RF blaster program is finished?
        return True
     
<<<<<<< HEAD
    def get_web_values(self, page): 
        # Prepare regular expressions for finding the values:
=======
    def http_request(self, form=None): 
        """Make a HTTP request to the RFBlaster, optionally submitting a form"""
        if PY2:
            from urllib2 import urlopen, Request
        else:
            from urllib.request import urlopen, Request
        
        req = Request(self.address)
        if form is not None:
            body = form.tobytes()
            req.add_header(b'Content-type', form.get_content_type())
            req.add_header(b'Content-length', len(body))
            req.data = body

        page = b''.join(urlopen(req, timeout=self.timeout).readlines())
        return page

    def get_web_values(self, page): 
        page = page.decode('utf8')
        import re
        #prepare regular expressions for finding the values:
>>>>>>> 1e898ac8
        search = re.compile(r'name="([fap])_ch(\d+?)_in"\s*?value="([0-9.]+?)"')
        webvalues = re.findall(search,page)
        
        register_name_map = {'f':'freq','a':'amp','p':'phase'}
        newvals = {}
        for i in range(self.num_DDS):
            newvals['dds %d'%i] = {}
        for register,channel,value in webvalues:
            newvals['dds %d'%int(channel)][register_name_map[register]] = float(value)
        for i in range(self.num_DDS):
            if 'dds %d'%i in self._last_program_manual_values and newvals['dds %d'%i]['amp'] == 0:
                newvals['dds %d'%i]['gate'] = self._last_program_manual_values['dds %d'%i]['gate']
            else:
                newvals['dds %d'%i]['gate'] = True
                
            newvals['dds %d'%i]['freq'] *= 1e6 # BLACS expects it in the base unit (Hz)
            
            # if the gate is off, keep the front panel amplitude
            if not newvals['dds %d'%i]['gate']:
                newvals['dds %d'%i]['amp'] = self._last_program_manual_values['dds %d'%i]['amp']
            
        return newvals
    
    def check_remote_values(self):
<<<<<<< HEAD
        # Read the webserver page to see what values it puts in the form
        self._connection_attempt = 1
        self._kloned_attempted = False
        response = None
        while not isinstance(response, str):
            try:
                self.netlogger.info('check_remote_values: Connection attempt %i.' % self._connection_attempt)                
                response = str(urllib2.urlopen(self.address,timeout=self.timeout).readlines())
                self.netlogger.info('check_remote_values: Connected!')               
                break
            except (urllib2.URLError, urllib2.httplib.BadStatusLine, urllib2.socket.error) as e:
                self.netlogger.warning('check_remote_values: ' + str(e))
                if self._connection_attempt < self.retries:
                    self.netlogger.info('check_remote_values: Connection failed. Trying again (%i more attempts remain).' % (self.retries - self._connection_attempt))
                    self._connection_attempt += 1
                elif not self._kloned_attempted:
                    self._kloned_attempted = True
                    self.netlogger.info('check_remote_values: Connecting to %s to attempt kloned restart...' % self.ip)
                    self.restart_kloned()
                    self._connection_attempt = 1
                else:
                    self.netlogger.error('check_remote_values: ' + str(e))   
                    raise e
        return self.get_web_values(response)
=======
        #read the webserver page to see what values it puts in the form
        return self.get_web_values(self.http_request())
>>>>>>> 1e898ac8
        
    def shutdown(self):
        # TODO: implement this?
        pass
<|MERGE_RESOLUTION|>--- conflicted
+++ resolved
@@ -368,59 +368,26 @@
 
 
 class RFBlasterWorker(Worker):
-
     def init(self):
         exec('from numpy import *', globals())
         global h5py; import labscript_utils.h5_lock, h5py
-<<<<<<< HEAD
-        global urllib2; import urllib2;
-        global socket; import socket
         global re; import re
         self.timeout = 10   # How long do we wait until we assume that the RFBlaster is dead? (in seconds)
         self.retries = 3    # Retry attempts before (a) giving up, or (b) attempting to restart kloned (uniform timeout)
         p = re.compile('http://([0-9.]+):[0-9]+')
         m = p.match(self.address)
         self.ip = m.group(1)
+        # self.ip = self.BLACS_connection
         self.netlogger = setup_logging('rfBlaster_%s' % self.ip)
         self.netlogger.info('init: Started logging')
-
-        # See if the RFBlaster answers
-        self._connection_attempt = 1
-        self._kloned_attempted = False
-        self._connected = False
-        while not self._connected:
-            try:
-                self.netlogger.info('init: Connection attempt %i.' % self._connection_attempt)
-                urllib2.urlopen(self.address, timeout=self.timeout)
-                self.netlogger.info('init: Connected!')
-                self._connection_attempt = 1
-                self._connected = True
-                break
-            except (urllib2.URLError, urllib2.httplib.BadStatusLine, urllib2.socket.error) as e:
-                self.netlogger.warning('init: ' + str(e))
-                if self._connection_attempt < self.retries:
-                    self.netlogger.info('init: Connection failed. Trying again (%i more attempts remain).' % (self.retries - self._connection_attempt))
-                    self._connection_attempt += 1
-                elif not self._kloned_attempted:
-                    self._kloned_attempted = True
-                    self.netlogger.info('init: Connecting to %s to attempt kloned restart...' % self.ip)
-                    self.restart_kloned()
-                    self._connection_attempt = 1
-                else:
-                    self.netlogger.error('init: ' + str(e))
-                    raise e
-
-=======
-        self.timeout = 30 #How long do we wait until we assume that the RFBlaster is dead? (in seconds)
     
         # See if the RFBlaster answers
         self.http_request()
         
->>>>>>> 1e898ac8
         self._last_program_manual_values = {}
-        
+
     def restart_kloned(self, respawn_netcat=True):
-        import time
+        import socket, time
         s = socket.socket(socket.AF_INET, socket.SOCK_STREAM)
         s.settimeout(self.timeout)
         self.netlogger.info('restart_kloned: Connecting to %s...' % self.ip)
@@ -428,10 +395,10 @@
         self.netlogger.info('restart_kloned: Connected!')
         if respawn_netcat:
             self.netlogger.info('restart_kloned: Respawning netcat...')
-            s.sendall('nohup nc -l -p 8009 -e /bin/sh &')
+            s.sendall(b'nohup nc -l -p 8009 -e /bin/sh &')
             time.sleep(0.5)
         self.netlogger.info('restart_kloned: Trying to start/restart kloned...')
-        s.sendall('./startup/klone_start.sh')
+        s.sendall(b'./startup/klone_start.sh')
         time.sleep(0.5)
         s.shutdown(socket.SHUT_WR)
         self.netlogger.info('restart_kloned: Finished. Closing socket.')
@@ -446,48 +413,11 @@
             form.add_field("a_ch%d_in"%i,str(values['dds %d'%i]['amp']*values['dds %d'%i]['gate']))
             form.add_field("f_ch%d_in"%i,str(values['dds %d'%i]['freq']*1e-6)) # method expects MHz
             form.add_field("p_ch%d_in"%i,str(values['dds %d'%i]['phase']))
-<<<<<<< HEAD
-            
-        form.add_field("set_dds", "Set device")
-        # Build the request
-        req = urllib2.Request(self.address)
-        # raise Exception(form_values)
-        body = str(form)
-        req.add_header('Content-type', form.get_content_type())
-        req.add_header('Content-length', len(body))
-        req.add_data(body)
-
-        # Make the request
-        self._connection_attempt = 1
-        self._kloned_attempted = False
-        response = None
-        while not isinstance(response, str):
-            try:
-                self.netlogger.info('program_manual: Connection attempt %i.' % self._connection_attempt)
-                response = str(urllib2.urlopen(req, timeout=self.timeout).readlines())
-                self.netlogger.info('program_manual: Connected!')
-                break
-            except (urllib2.URLError, urllib2.httplib.BadStatusLine, urllib2.socket.error) as e:
-                self.netlogger.warning('program_manual: ' + str(e))
-                if self._connection_attempt < self.retries:
-                    self.netlogger.info('program_manual: Connection failed. Trying again (%i more attempts remain).' % (self.retries - self._connection_attempt))
-                    self._connection_attempt += 1
-                elif not self._kloned_attempted:
-                    self._kloned_attempted = True
-                    self.netlogger.info('program_manual: Connecting to %s to attempt kloned restart...' % self.ip)
-                    self.restart_kloned()
-                else:
-                    self.netlogger.error('program_manual: ' + str(e))                    
-                    raise e
-
-        return_vals = self.get_web_values(response)        
-=======
         
         form.add_field("set_dds", "Set device")
 
         return_vals = self.get_web_values(self.http_request(form))
             
->>>>>>> 1e898ac8
         return return_vals
         
     def transition_to_buffered(self,device_name,h5file,initial_values,fresh):
@@ -508,73 +438,24 @@
                                                  'gate':True
                                                 }
                 data = group['BINARY_CODE/DDS%d'%i].value
-<<<<<<< HEAD
-                form.add_file_content("pulse_ch%d"%i, "output_ch%d.bin"%i,data)
+                form.add_file_content("pulse_ch%d"%i, "output_ch%d.bin"%i, data)
+                
         form.add_field("upload_and_run", "Upload and start")
-
-        # Build the request
-        req = urllib2.Request(self.address)
-        body = str(form)
-        req.add_header('Content-type', form.get_content_type())
-        req.add_header('Content-length', len(body))
-        req.add_data(body)
-
-        # Make the request
-        self._connection_attempt = 1
-        self._kloned_attempted = False
-        response = None
-        while not isinstance(response, str):        
-            try:
-                self.netlogger.info('transition_to_buffered: Connection attempt %i.' % self._connection_attempt)
-                response = str(urllib2.urlopen(req, timeout=self.timeout).readlines())
-                self.netlogger.info('transition_to_buffered: Connected!')
-                break
-            except (urllib2.URLError, urllib2.httplib.BadStatusLine, urllib2.socket.error) as e:
-                self.netlogger.warning('transition_to_buffered: ' + str(e))
-                if self._connection_attempt < self.retries:
-                    self.netlogger.info('transition_to_buffered: Connection failed. Trying again (%i more attempts remain).' % (self.retries - self._connection_attempt))
-                    self._connection_attempt += 1
-                elif not self._kloned_attempted:
-                    self._kloned_attempted = True
-                    self.netlogger.info('transition_to_buffered: Connecting to %s to attempt kloned restart...' % self.ip)
-                    self.restart_kloned()
-                    self._connection_attempt = 1
-                else:
-                    self.netlogger.error('transition_to_buffered: ' + str(e))   
-                    raise e
-
-        post_buffered_web_vals = self.get_web_values(response)
-=======
-                form.add_file_content("pulse_ch%d"%i,"output_ch%d.bin"%i,data)
-                
-        form.add_field("upload_and_run","Upload and start")
         self.http_request(form)
->>>>>>> 1e898ac8
         return self.final_values
                  
     def abort_transition_to_buffered(self):
         # TODO: untested (this is probably wrong...)
         form = MultiPartForm()
-<<<<<<< HEAD
-        # Tell the RFBlaster to stop
-        form.add_field("halt", "Halt execution")
-        req = urllib2.Request(self.address)
-        body = str(form)
-        req.add_header('Content-type', form.get_content_type())
-        req.add_header('Content-length', len(body))
-        req.add_data(body)
-        urllib2.urlopen(req,timeout=self.timeout)
-=======
         #tell the rfblaster to stop
         form.add_field("halt","Halt execution")
         self.http_request(form)
->>>>>>> 1e898ac8
         return True
     
     def abort_buffered(self):
         form = MultiPartForm()
-        # Tell the RFBlaster to stop
-        form.add_field("halt","Halt execution")
+        # Tell the rfblaster to stop
+        form.add_field("halt", "Halt execution")
         self.http_request(form)
         return True
      
@@ -582,16 +463,14 @@
         # TODO: check that the RF blaster program is finished?
         return True
      
-<<<<<<< HEAD
-    def get_web_values(self, page): 
-        # Prepare regular expressions for finding the values:
-=======
     def http_request(self, form=None): 
         """Make a HTTP request to the RFBlaster, optionally submitting a form"""
         if PY2:
-            from urllib2 import urlopen, Request
+            from urllib2 import urlopen, Request, URLError
+            # TODO: also catch urllib2.httplib.BadStatusLine, urllib2.socket.error
         else:
             from urllib.request import urlopen, Request
+            from urllib.error import URLError
         
         req = Request(self.address)
         if form is not None:
@@ -600,18 +479,38 @@
             req.add_header(b'Content-length', len(body))
             req.data = body
 
-        page = b''.join(urlopen(req, timeout=self.timeout).readlines())
-        return page
+        self._connection_attempt = 1
+        self._kloned_attempted = False
+        response = None
+        while not response:
+            try:
+                self.netlogger.info('Connection attempt %i.' % self._connection_attempt)
+                response = b''.join(urlopen(req, timeout=self.timeout).readlines())
+                self.netlogger.info('Connected!')
+                break
+            except URLError as e:
+                self.netlogger.warning(str(e))
+                if self._connection_attempt < self.retries:
+                    self.netlogger.info('Connection failed. Trying again (%i more attempts remain).' % (self.retries - self._connection_attempt))
+                    self._connection_attempt += 1
+                elif not self._kloned_attempted:
+                    self._kloned_attempted = True
+                    self.restart_kloned()
+                    self._connection_attempt = 1
+                else:
+                    self.netlogger.error(str(e))   
+                    raise e
+
+        return response
 
     def get_web_values(self, page): 
         page = page.decode('utf8')
         import re
-        #prepare regular expressions for finding the values:
->>>>>>> 1e898ac8
+        # Prepare regular expressions for finding the values:
         search = re.compile(r'name="([fap])_ch(\d+?)_in"\s*?value="([0-9.]+?)"')
-        webvalues = re.findall(search,page)
-        
-        register_name_map = {'f':'freq','a':'amp','p':'phase'}
+        webvalues = re.findall(search, page)
+        
+        register_name_map = {'f': 'freq', 'a': 'amp', 'p': 'phase'}
         newvals = {}
         for i in range(self.num_DDS):
             newvals['dds %d'%i] = {}
@@ -632,35 +531,8 @@
         return newvals
     
     def check_remote_values(self):
-<<<<<<< HEAD
         # Read the webserver page to see what values it puts in the form
-        self._connection_attempt = 1
-        self._kloned_attempted = False
-        response = None
-        while not isinstance(response, str):
-            try:
-                self.netlogger.info('check_remote_values: Connection attempt %i.' % self._connection_attempt)                
-                response = str(urllib2.urlopen(self.address,timeout=self.timeout).readlines())
-                self.netlogger.info('check_remote_values: Connected!')               
-                break
-            except (urllib2.URLError, urllib2.httplib.BadStatusLine, urllib2.socket.error) as e:
-                self.netlogger.warning('check_remote_values: ' + str(e))
-                if self._connection_attempt < self.retries:
-                    self.netlogger.info('check_remote_values: Connection failed. Trying again (%i more attempts remain).' % (self.retries - self._connection_attempt))
-                    self._connection_attempt += 1
-                elif not self._kloned_attempted:
-                    self._kloned_attempted = True
-                    self.netlogger.info('check_remote_values: Connecting to %s to attempt kloned restart...' % self.ip)
-                    self.restart_kloned()
-                    self._connection_attempt = 1
-                else:
-                    self.netlogger.error('check_remote_values: ' + str(e))   
-                    raise e
-        return self.get_web_values(response)
-=======
-        #read the webserver page to see what values it puts in the form
         return self.get_web_values(self.http_request())
->>>>>>> 1e898ac8
         
     def shutdown(self):
         # TODO: implement this?
