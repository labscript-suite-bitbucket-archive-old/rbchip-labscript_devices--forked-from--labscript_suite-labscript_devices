--- conflicted
+++ resolved
@@ -24,7 +24,6 @@
     allowed_children = [DDS, StaticDDS]
     clock_limit = 9990 # This is a realistic estimate of the max clock rate (100us for TS/pin10 processing to load next value into buffer and 100ns pipeline delay on pin 14 edge to update output values)
 
-<<<<<<< HEAD
     @set_passed_properties()    
     def __init__(self, name, parent_device, 
                  com_port = "", baud_rate=115200, update_mode='synchronous', **kwargs):
@@ -35,16 +34,6 @@
             raise LabscriptError('update_mode must be \'synchronous\' or \'asynchronous\'')            
         
         self.update_mode = update_mode        
-=======
-    
-    def __init__(self, name, parent_device, com_port, baud_rate=115200, update_mode='synchronous'):
-        IntermediateDevice.__init__(self, name, parent_device)
-        self.BLACS_connection = '%s,%s'%(com_port, str(baud_rate))
-        if not update_mode in ['synchronous', 'asynchronous']:
-            raise LabscriptError('update_mode must be \'synchronous\' or \'asynchronous\'')
-        self.set_property('update_mode', update_mode)
-        self.update_mode = update_mode
->>>>>>> a355fcc1
         
     def add_device(self, device):
         Device.add_device(self, device)
