#####################################################################
#                                                                   #
# /phasematrixquicksyn.py                                           #
#                                                                   #
# Copyright 2013, Monash University                                 #
#                                                                   #
# This file is part of labscript_devices, in the labscript suite    #
# (see http://labscriptsuite.org), and is licensed under the        #
# Simplified BSD License. See the license.txt file in the root of   #
# the project for the full license.                                 #
#                                                                   #
#####################################################################
from __future__ import division, unicode_literals, print_function, absolute_import
from labscript_utils import PY2
if PY2:
    str = unicode

import numpy as np
<<<<<<< HEAD
from labscript_devices import BLACS_tab, runviewer_parser
=======
from labscript_devices import labscript_device, BLACS_tab, BLACS_worker, runviewer_parser
from labscript_utils.numpy_dtype_workaround import dtype_workaround
>>>>>>> f02f9a78

from labscript import Device, StaticDDS, StaticAnalogQuantity, StaticDigitalOut, config, LabscriptError, set_passed_properties
import labscript_utils.properties

class QuickSynDDS(StaticDDS):
    """A StaticDDS that supports only frequency control, with no phase or amplitude control."""
    description = 'PhaseMatrix QuickSyn DDS'
    allowed_children = [StaticAnalogQuantity,StaticDigitalOut]
    generation = 2
    
    @set_passed_properties()    
    def __init__(self, name, parent_device, connection, freq_limits = None, freq_conv_class = None,freq_conv_params = {}):
        Device.__init__(self,name,parent_device,connection)
        self.frequency = StaticAnalogQuantity(self.name+'_freq',self,'freq',freq_limits,freq_conv_class,freq_conv_params)
        self.frequency.default_value = 0.5e9
        self.gate = StaticDigitalOut(self.name+'_gate',self,'gate')
            
    def setamp(self,value,units=None):
        raise LabscriptError('QuickSyn does not support amplitude control')
        
    def setphase(self,value,units=None):
        raise LabscriptError('QuickSyn does not support phase control')
            
    def enable(self):       
        """overridden from StaticDDS so as not to provide time resolution -
        output can be enabled or disabled only at the start of the shot"""
        self.gate.go_high()
                            
    def disable(self):
        """overridden from StaticDDS so as not to provide time resolution -
        output can be enabled or disabled only at the start of the shot"""
        self.gate.go_low()


class PhaseMatrixQuickSyn(Device):
    description = 'QuickSyn Frequency Synthesiser'
    allowed_children = [QuickSynDDS]
    generation = 0

    @set_passed_properties()
    def __init__(self, name,com_port):
        Device.__init__(self, name, None, None)
        self.BLACS_connection = com_port
        
    def quantise_freq(self,data, device):
        # Ensure that frequencies are within bounds:
        if any(data > 10e9 )  or any(data < 0.5e9 ):
            raise LabscriptError('%s %s '%(device.description, device.name) +
                              'can only have frequencies between 0.5GHz and 10GHz, ' + 
                              'the limit imposed by %s.'%self.name)
        # It's faster to add 0.5 then typecast than to round to integers first (device is programmed in mHz):
        data = np.array((1000*data)+0.5, dtype=np.uint64)
        scale_factor = 1000
        return data, scale_factor
    
    def generate_code(self, hdf5_file):
        for output in self.child_devices:
            try:
                prefix, channel = output.connection.split()
                channel = int(channel)
            except:
                raise LabscriptError('%s %s has invalid connection string: \'%s\'. '%(output.description,output.name,str(output.connection)) + 
                                     'Format must be \'channel n\' with n equal 0.')
            if channel != 0:
                raise LabscriptError('%s %s has invalid connection string: \'%s\'. '%(output.description,output.name,str(output.connection)) + 
                                     'Format must be \'channel n\' with n equal 0.')
            dds = output
        # Call these functions to finalise stuff:
        ignore = dds.frequency.get_change_times()
        dds.frequency.make_timeseries([])
        dds.frequency.expand_timeseries()
        
        ignore = dds.gate.get_change_times()
        dds.gate.make_timeseries([])
        dds.gate.expand_timeseries()
        
        dds.frequency.raw_output, dds.frequency.scale_factor = self.quantise_freq(dds.frequency.raw_output, dds)
        static_dtypes = dtype_workaround([('freq0', np.uint64)] + \
                                         [('gate0', np.uint16)])
        static_table = np.zeros(1, dtype=static_dtypes)
        static_table['freq0'].fill(1)
        static_table['freq0'] = dds.frequency.raw_output[0]
        static_table['gate0'] = dds.gate.raw_output[0]
        grp = hdf5_file.create_group('/devices/'+self.name)
        grp.create_dataset('STATIC_DATA',compression=config.compression,data=static_table) 
        self.set_property('frequency_scale_factor', 1000, location='device_properties')
        
        
        
from blacs.tab_base_classes import Worker, define_state
from blacs.tab_base_classes import MODE_MANUAL, MODE_TRANSITION_TO_BUFFERED, MODE_TRANSITION_TO_MANUAL, MODE_BUFFERED  
from blacs.device_base_class import DeviceTab
from qtutils import UiLoader
import os

@BLACS_tab
class PhaseMatrixQuickSynTab(DeviceTab):
    def initialise_GUI(self):
        # Create DDS Output objects
        dds_prop = {'dds 0':{'freq':{'base_unit':   'Hz',
                                     'min':         0.5e9,
                                     'max':         10e9,
                                     'step':        1e6,
                                     'decimals':    3},
                             'gate':{}
                                 }
                                 }

       
        # Create the output objects    
        self.create_dds_outputs(dds_prop)        
        # Create widgets for output objects
        dds_widgets,ao_widgets,do_widgets = self.auto_create_widgets()
        # and auto place the widgets in the UI
        self.auto_place_widgets(("DDS Outputs",dds_widgets))
        
        self.status_ui = UiLoader().load(os.path.join(os.path.dirname(os.path.realpath(__file__)),'phasematrixquicksyn.ui'))
        self.get_tab_layout().addWidget(self.status_ui)
        self.status_ui.ref_button.clicked.connect(self.update_reference_out)
        self.status_ui.blanking_button.clicked.connect(self.update_blanking)
        self.status_ui.lock_recovery_button.clicked.connect(self.update_lock_recovery)
        
        
        # Store the COM port to be used
        self.address = str(self.settings['connection_table'].find_by_name(self.settings["device_name"]).BLACS_connection)
        
        # Create and set the primary worker
        self.create_worker("main_worker",QuickSynWorker,{'address':self.address})
        self.primary_worker = "main_worker"

        # Set the capabilities of this device
        self.supports_remote_value_check(True)
        self.supports_smart_programming(False) 
        self.statemachine_timeout_add(2000, self.status_monitor)
        
        
        

    
    # This function gets the status of the phasematrix,
    # and updates the front panel widgets!
    @define_state(MODE_MANUAL|MODE_BUFFERED|MODE_TRANSITION_TO_BUFFERED|MODE_TRANSITION_TO_MANUAL,True)  
    def status_monitor(self):
        # When called with a queue, this function writes to the queue
        # when the pulseblaster is waiting. This indicates the end of
        # an experimental run.
        self.status = yield(self.queue_work(self._primary_worker,'check_status'))
        #TODO: update some widgets to reflect the current state
        self.status_ui.temperature_label.setText(str(self.status['temperature']))
        
        if self.status['freqlock']:
            self.status_ui.freq_lock_label.setText('locked')
        else:
            self.status_ui.freq_lock_label.setText('unlocked')
            
        if self.status['reflock'] and self.status['ref']:
            self.status_ui.ref_lock_label.setText('locked')
        elif self.status['ref']:
            self.status_ui.ref_lock_label.setText('unlocked')
        else:
            self.status_ui.ref_lock_label.setText('disconnected')
            
            
        self.status_ui.ref_button.setChecked(self.status['ref_output'])
        self.status_ui.blanking_button.setChecked(self.status['blanking'])
        self.status_ui.lock_recovery_button.setChecked(self.status['lock_recovery'])
        
        
    @define_state(MODE_MANUAL|MODE_BUFFERED|MODE_TRANSITION_TO_BUFFERED|MODE_TRANSITION_TO_MANUAL,True,True)
    def update_reference_out(self):
        value = self.status_ui.ref_button.isChecked()
        yield(self.queue_work(self._primary_worker,'update_reference_out',value))
        
    
    @define_state(MODE_MANUAL|MODE_BUFFERED|MODE_TRANSITION_TO_BUFFERED|MODE_TRANSITION_TO_MANUAL,True,True)
    def update_blanking(self):
        value = self.status_ui.blanking_button.isChecked()
        yield(self.queue_work(self._primary_worker,'update_blanking',value))
        
    @define_state(MODE_MANUAL|MODE_BUFFERED|MODE_TRANSITION_TO_BUFFERED|MODE_TRANSITION_TO_MANUAL,True,True)
    def update_lock_recovery(self):
        value = self.status_ui.lock_recovery_button.isChecked()
        yield(self.queue_work(self._primary_worker,'update_lock_recovery',value))


class QuickSynWorker(Worker):
    def init(self):
        global serial; import serial
        global h5py; import labscript_utils.h5_lock, h5py
        global time; import time
    
        baud_rate=115200
        port = self.address
        self.connection = serial.Serial(port, baudrate = baud_rate, timeout=0.1)
        self.connection.readlines()
        
        #check to see if the reference is set to external. If not, make it so! (should we ask the user about this?)
        self.connection.write(b'ROSC:SOUR?\r')
        response = self.connection.readline().decode('utf8')
        if response == 'INT\n':
            #ref was set to internal, let's change it to ext
            self.connection.write(b'ROSC:SOUR EXT\r')
    
    def check_remote_values(self):
        # Get the currently output values:

        results = {'dds 0':{}}
        line = ''
        count = 0


        self.connection.write(b'FREQ?\r')
        line = self.connection.readline().decode('utf8')

        if line == '':
            #try again
            line = self.connection.readline().decode('utf8')
            if line == '':
                raise Exception("Device didn't say what its frequncy was :(")
            
        # Convert mHz to Hz:
        results['dds 0']['freq'] = float(line)/1000

        # wait a little while first, it doesn't like being asked things too quickly!
        time.sleep(0.05)
        self.connection.write(b'OUTP:STAT?\r')
        line = self.connection.readline().decode('utf8')
        if line == '':
            raise Exception("Device didn't say what its status was :(")
        time.sleep(0.05)    
            

        #get the gate status
        results['dds 0']['gate'] = 0 if line == 'OFF\n' else 1


        return results
    
    def check_status(self):
        results = {}
        line = ''
        self.connection.write(b'STAT?\r')
        line = self.connection.readline().decode('utf8')
        if line == '':
            raise Exception("Device didn't say what its status was :(")
        time.sleep(0.05)    
            
        
        #get the status and convert to binary, and take off the '0b' header:
        status = bin(int(line,16))[2:]
        # if the status is less than 8 bits long, pad the start with zeros!
        while len(status)<8:
            status = '0'+status
        # byte 0 is the 1 for an external ref, 0 for no external ref
        results['ref'] = int(status[-1])
        # byte 1 is high for rf unlocked, low for rf locked. This is silly, let's reverse it!
        results['freqlock'] = int(not int(status[-2]))
        # byte 2 is the high for ref unlocked, low for ref locked. Again, let's swap this!
        results['reflock'] = int(not int(status[-3]))
        # byte 3 tells us if the output is on or off,  we don't care since the check values function deals with this
        
        
        # byte 4 will go high if there is a voltage error.
        #In this case, we probably just want to raise an exception to get the user's attention
        if int(status[-5]):
            self.logger.critical('Device is reporting voltage error')
            raise Exception('Voltage error')
        # byte 5 tells us if the internal reference is being output
        results['ref_output'] = int(status[-6])
        # byte 6 tells us if blanking is on (i.e. turning off output while it changes frequency)
        results['blanking'] = int(status[-7])
        # byte 7 tells us if lock recovery is on,
        
        results['lock_recovery'] = int(status[-8])
        
        # now let's check it's temperature!
        self.connection.write(b'DIAG:MEAS? 21\r')
        results['temperature'] = float(self.connection.readline().decode('utf8'))
        
        # check if the temperature is bad, if it is, raise an exception. Hopefully one day this will be sent to syslog,
        #at which point we'll add some extra magic to segregate into warning and critical temperatures.
        
        if results['temperature'] > 50.0:
            raise Exception('WARNING: Temperature is too high! Temperature is %s'%results['temperature'])
            return results
        
        return results
    
    def program_manual(self,front_panel_values):
        freq = front_panel_values['dds 0']['freq']
        #program in millihertz:
        freq*=1e3
        command = 'FREQ %i\r'%freq
        self.connection.write(command.encode('utf8'))
        
        # add some sleep time here since the phasematrix gets grumpy
        time.sleep(0.05)
        
        
        gate = front_panel_values['dds 0']['gate']
        command = 'OUTP:STAT %i\r'%gate
        self.connection.write(command.encode('utf8'))
        
        return self.check_remote_values()
        
        
    def update_reference_out(self,value):
        pass
        
    def update_blanking(self,value):
        pass
        
    def update_lock_recovery(self,value):
        pass
    
    def transition_to_buffered(self,device_name,h5file,initial_values,fresh):
        # Store the initial values in case we have to abort and restore them:
        self.initial_values = initial_values
        # Store the final values to for use during transition_to_static:
        self.final_values = {}
        with h5py.File(h5file) as hdf5_file:
            group = hdf5_file['/devices/'+device_name]
            # If there are values to set the unbuffered outputs to, set them now:
            if 'STATIC_DATA' in group:
                data = group['STATIC_DATA'][:][0]
                
        self.connection.write(b'FREQ %i\r'%(data['freq0']))
        time.sleep(0.05)
        self.connection.write(b'OUTP:STAT 1')#%i'%(data['gate0']))
        
        
        # Save these values into final_values so the GUI can
        # be updated at the end of the run to reflect them:
        final_values = {'dds 0':{}}
        
        final_values['dds 0']['freq'] = data['freq0']/1e3
        final_values['dds 0']['gate'] = 1#data['gate0']
                
        return final_values
        
    def abort_transition_to_buffered(self):
        return self.transition_to_manual(True)
        
    def abort_buffered(self):
        return self.transition_to_manual(True)
    

    
    def transition_to_manual(self,abort = False):
        if abort:
            # If we're aborting the run, reset to original value
            self.program_manual(self.initial_values)
        # If we're not aborting the run, stick with buffered value. Nothing to do really!
        # return the current values in the device
        return True
        
    def shutdown(self):
        self.connection.close()
<|MERGE_RESOLUTION|>--- conflicted
+++ resolved
@@ -16,12 +16,7 @@
     str = unicode
 
 import numpy as np
-<<<<<<< HEAD
 from labscript_devices import BLACS_tab, runviewer_parser
-=======
-from labscript_devices import labscript_device, BLACS_tab, BLACS_worker, runviewer_parser
-from labscript_utils.numpy_dtype_workaround import dtype_workaround
->>>>>>> f02f9a78
 
 from labscript import Device, StaticDDS, StaticAnalogQuantity, StaticDigitalOut, config, LabscriptError, set_passed_properties
 import labscript_utils.properties
@@ -99,8 +94,8 @@
         dds.gate.expand_timeseries()
         
         dds.frequency.raw_output, dds.frequency.scale_factor = self.quantise_freq(dds.frequency.raw_output, dds)
-        static_dtypes = dtype_workaround([('freq0', np.uint64)] + \
-                                         [('gate0', np.uint16)])
+        static_dtypes = [('freq0', np.uint64)] + \
+                        [('gate0', np.uint16)]
         static_table = np.zeros(1, dtype=static_dtypes)
         static_table['freq0'].fill(1)
         static_table['freq0'] = dds.frequency.raw_output[0]
